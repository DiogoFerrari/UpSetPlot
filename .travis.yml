--- conflicted
+++ resolved
@@ -27,11 +27,7 @@
 matrix:
   include:
     - env: CONDA_DEPS="python=2.7 pandas matplotlib"
-<<<<<<< HEAD
-    - env: CONDA_DEPS="python=3.5 pandas=0.21 matplotlib=2.0.2 numpy=1.9.3"
-=======
     - env: CONDA_DEPS="python=3.5 pandas=0.23 matplotlib=2.0.2 numpy=1.9.3"
->>>>>>> 8532c99d
     - env: CONDA_DEPS="python=3.6 pandas matplotlib seaborn"
     - env: CONDA_DEPS="python pandas matplotlib seaborn scikit-learn"  # extra deps to run examples
 
